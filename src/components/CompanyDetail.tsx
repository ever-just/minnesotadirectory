--- conflicted
+++ resolved
@@ -1,11 +1,8 @@
 import { Company } from '../lib/types';
 import { Link } from 'react-router-dom';
-<<<<<<< HEAD
 import { ArrowLeft } from 'lucide-react';
 import { Button } from '@/components/ui/button';
-=======
-import minnesotaLogo from '../assets/minnesotadirectorylogo.png';
->>>>>>> cddd91fa
+import minnesotaLogo from '../assets/minnesotadirectorylogo.svg';
 import './CompanyDetail.css';
 
 interface CompanyDetailProps {
